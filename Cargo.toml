[package]
name = "stackable-agent"
version = "0.1.0"
authors = ["Sönke Liebau <soenke.liebau@stackable.de>"]
edition = "2018"

[dependencies]
# We are currently referencing the Krustlet directly from the repository, because some features that we are using have
# (exponential backoff most prominently) have not yet been included in a release
# We will look to move this to officially released versions as soon as possible
kubelet = { git="https://github.com/deislabs/krustlet.git", rev="ac218b38ba564de806568e49d9e38aaef9f41537", default-features = true, features= ["derive", "cli"] }
oci-distribution = { git="https://github.com/deislabs/krustlet.git", rev="ac218b38ba564de806568e49d9e38aaef9f41537"}
k8s-openapi = { version = "0.9", default-features = false, features = ["v1_18"] }
kube = { version= "0.42", default-features = false, features = ["native-tls"] }
kube-derive = "0.43"
anyhow = "1.0"
env_logger = "0.7"
async-trait = "0.1"
tokio = { version = "0.2.22", features = ["fs", "stream", "macros", "io-util", "sync", "signal", "uds"] }
log = "0.4"
serde = "1.0"
serde_derive = "1.0"
serde_json = "1.0"
reqwest = "0.10"
flate2 = "1.0"
tar = "0.4"
handlebars = "3.5"
thiserror = "1.0"
url = "2.2"
pnet = "0.26.0"
stackable_config = { git = "https://github.com/stackabletech/common.git", branch = "main" }
<<<<<<< HEAD
hostname = "0.3"
=======

[dev-dependencies]
indoc = "1.0"
rstest = "0.6"
serde_yaml = "0.8"
>>>>>>> 1c3c34f7
<|MERGE_RESOLUTION|>--- conflicted
+++ resolved
@@ -29,12 +29,9 @@
 url = "2.2"
 pnet = "0.26.0"
 stackable_config = { git = "https://github.com/stackabletech/common.git", branch = "main" }
-<<<<<<< HEAD
 hostname = "0.3"
-=======
 
 [dev-dependencies]
 indoc = "1.0"
 rstest = "0.6"
-serde_yaml = "0.8"
->>>>>>> 1c3c34f7
+serde_yaml = "0.8"